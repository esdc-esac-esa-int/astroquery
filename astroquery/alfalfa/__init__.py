--- conflicted
+++ resolved
@@ -5,9 +5,5 @@
 
 :Author: Jordan Mirocha (mirochaj@gmail.com)
 """
-<<<<<<< HEAD
-from .core import ALFALFA
-=======
 
 from .core import ALFALFA
->>>>>>> 126e26c4
