--- conflicted
+++ resolved
@@ -6,11 +6,7 @@
 - HEASARC: Fixing error handling to filter out only the query errors. [#1338]
 - CDS: Apply MOCPy v0.5.* API changes. [#1343]
 - SDSS: Update to SDSS-IV URLs and general clean-up. [#1308]
-<<<<<<< HEAD
 - New tool: esa_hubble - adding new service for accessing the European Hubble Archive [#1345]
-
-=======
->>>>>>> 7fa89014
 
 0.3.9 (2018-12-06)
 ------------------
